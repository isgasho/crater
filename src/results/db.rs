--- conflicted
+++ resolved
@@ -2,14 +2,11 @@
 use crates::{Crate, GitHubRepo};
 use db::{Database, QueryUtils};
 use experiments::Experiment;
-<<<<<<< HEAD
 use flate2::write::GzEncoder;
 use flate2::Compression;
 use results::EncodedLog;
 use results::EncodingType;
-=======
 use prelude::*;
->>>>>>> 99758239
 use results::{DeleteResults, ReadResults, TestResult, WriteResults};
 use serde_json;
 use std::collections::HashMap;
@@ -41,28 +38,20 @@
         DatabaseDB { db }
     }
 
-<<<<<<< HEAD
     pub fn store(
         &self,
         ex: &Experiment,
         data: &ProgressData,
         encoding_type: EncodingType,
-    ) -> Result<()> {
-=======
-    pub fn store(&self, ex: &Experiment, data: &ProgressData) -> Fallible<()> {
->>>>>>> 99758239
+    ) -> Fallible<()> {
         for result in &data.results {
             self.store_result(
                 ex,
                 &result.krate,
                 &result.toolchain,
                 result.result,
-<<<<<<< HEAD
-                &base64::decode(&result.log).chain_err(|| "invalid base64 log provided")?,
+                &base64::decode(&result.log).with_context(|_| "invalid base64 log provided")?,
                 encoding_type,
-=======
-                &base64::decode(&result.log).with_context(|_| "invalid base64 log provided")?,
->>>>>>> 99758239
             )?;
         }
 
@@ -80,9 +69,8 @@
         toolchain: &Toolchain,
         res: TestResult,
         log: &[u8],
-<<<<<<< HEAD
         encoding_type: EncodingType,
-    ) -> Result<()> {
+    ) -> Fallible<()> {
         match encoding_type {
             EncodingType::Gzip => {
                 let mut encoded_log = GzEncoder::new(Vec::new(), Compression::default());
@@ -112,10 +100,8 @@
         res: TestResult,
         log: &[u8],
         encoding_type: EncodingType,
-    ) -> Result<usize> {
-=======
-    ) -> Fallible<()> {
->>>>>>> 99758239
+    ) -> Fallible<usize> {
+
         self.db.execute(
             "INSERT INTO results (experiment, crate, toolchain, result, log, encoding) \
              VALUES (?1, ?2, ?3, ?4, ?5, ?6);",
@@ -156,15 +142,9 @@
         ex: &Experiment,
         toolchain: &Toolchain,
         krate: &Crate,
-<<<<<<< HEAD
-    ) -> Result<Option<EncodedLog>> {
+    ) -> Fallible<Option<EncodedLog>> {
         self.db.get_row(
             "SELECT log, encoding FROM results \
-=======
-    ) -> Fallible<Option<Vec<u8>>> {
-        Ok(self.db.get_row(
-            "SELECT log FROM results \
->>>>>>> 99758239
              WHERE experiment = ?1 AND toolchain = ?2 AND crate = ?3 \
              LIMIT 1;",
             &[
@@ -172,7 +152,6 @@
                 &toolchain.to_string(),
                 &serde_json::to_string(krate)?,
             ],
-<<<<<<< HEAD
             |row| {
                 let log: Vec<u8> = row.get("log");
                 let encoding: String = row.get("encoding");
@@ -184,10 +163,6 @@
                 }
             },
         )
-=======
-            |row| row.get("log"),
-        )?)
->>>>>>> 99758239
     }
 
     fn load_test_result(
@@ -243,12 +218,8 @@
         toolchain: &Toolchain,
         krate: &Crate,
         f: F,
-<<<<<<< HEAD
         encoding_type: EncodingType,
-    ) -> Result<TestResult>
-=======
     ) -> Fallible<TestResult>
->>>>>>> 99758239
     where
         F: FnOnce() -> Fallible<TestResult>,
     {
